--- conflicted
+++ resolved
@@ -38,14 +38,9 @@
         User, on_delete=models.CASCADE, related_name="processing_jobs"
     )
     document_name = models.CharField(max_length=255)
-<<<<<<< HEAD
     status = models.CharField(max_length=20, choices=STATUS_CHOICES, default='pending')
     progress = models.PositiveIntegerField(default=0, help_text="Processing progress percentage")
     
-=======
-    status = models.CharField(max_length=20, choices=STATUS_CHOICES, default="pending")
-
->>>>>>> 8f89fa08
     # Processing parameters
     language = models.CharField(max_length=20, choices=LANGUAGE_CHOICES, default="auto")
     num_questions = models.PositiveIntegerField(
@@ -89,23 +84,15 @@
 
     def mark_completed(self):
         """Mark the job as completed"""
-<<<<<<< HEAD
         self.status = 'completed'
         self.progress = 100
-=======
-        self.status = "completed"
->>>>>>> 8f89fa08
         self.completed_at = timezone.now()
         self.save()
 
     def mark_failed(self, error_message):
         """Mark the job as failed with error message"""
-<<<<<<< HEAD
         self.status = 'failed'
         self.progress = 100
-=======
-        self.status = "failed"
->>>>>>> 8f89fa08
         self.error_message = error_message
         self.completed_at = timezone.now()
         self.save()
