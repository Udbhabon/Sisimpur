from django.shortcuts import render, get_object_or_404
from django.contrib.auth.decorators import login_required
from django.http import JsonResponse, HttpResponse
from django.views.decorators.csrf import csrf_exempt
from django.views.decorators.http import require_http_methods
from django.core.files.storage import default_storage
from django.core.files.base import ContentFile
from django.conf import settings
import json
import logging
import os
import tempfile
from pathlib import Path

from .models import ProcessingJob, QuestionAnswer

# Import DocumentProcessor only when needed to avoid hanging during Django startup

logger = logging.getLogger("sisimpur.brain.views")


@login_required
@require_http_methods(["POST"])
@csrf_exempt
def process_document(request):
    """
    Process uploaded document and generate Q&A pairs.
    """
    try:
        # Get form data
        document_file = request.FILES.get("document")
        num_questions = request.POST.get("num_questions")
        language = request.POST.get("language", "auto")
        question_type = request.POST.get("question_type", "MULTIPLECHOICE")

        if not document_file:
            return JsonResponse(
                {"success": False, "error": "No document file provided"}, status=400
            )

        # Validate file type
        allowed_extensions = [".pdf", ".jpg", ".jpeg", ".png", ".txt"]
        file_ext = Path(document_file.name).suffix.lower()
        if file_ext not in allowed_extensions:
            return JsonResponse(
                {
                    "success": False,
                    "error": f'Unsupported file type: {file_ext}. Allowed: {", ".join(allowed_extensions)}',
                },
                status=400,
            )

        # Convert num_questions to int if provided
        if num_questions:
            try:
                num_questions = int(num_questions)
                if num_questions <= 0:
                    raise ValueError("Number of questions must be positive")
            except ValueError:
                return JsonResponse(
                    {"success": False, "error": "Invalid number of questions"},
                    status=400,
                )

        # Create processing job
        job = ProcessingJob.objects.create(
            user=request.user,
            document_name=document_file.name,
            language=language,
            num_questions=num_questions,
            question_type=question_type,
            status="pending",
        )

        # Save uploaded file
        file_path = default_storage.save(
            f"brain/uploads/{job.id}_{document_file.name}",
            ContentFile(document_file.read()),
        )
        job.document_file = file_path
        job.save()

        # Process the document
        try:
            job.status = "processing"
            job.save()

            # Get full file path
            full_file_path = default_storage.path(file_path)

            # Initialize processor
            from .brain_engine.processor import DocumentProcessor

            processor = DocumentProcessor(language=language)

            # Process document
            if file_ext == ".txt":
                # Handle text files
                with open(full_file_path, "r", encoding="utf-8") as f:
                    text_content = f.read()
                output_file = processor.process_text(
                    text_content,
                    num_questions=num_questions,
                    source_name=document_file.name,
                )
            else:
                # Handle PDF and image files
                output_file = processor.process(
                    full_file_path, num_questions=num_questions
                )

            # Load the generated Q&A pairs
            with open(output_file, "r", encoding="utf-8") as f:
                qa_data = json.load(f)

            # Save Q&A pairs to database
            for qa_item in qa_data.get("questions", []):
                question_answer = QuestionAnswer.objects.create(
                    job=job,
                    question=qa_item.get("question", ""),
                    answer=qa_item.get("answer", ""),
                    question_type=question_type,
                    options=qa_item.get("options", []),
                    correct_option=qa_item.get("correct_option", ""),
                    confidence_score=qa_item.get("confidence_score"),
                )

            # Save output file path
            relative_output_path = os.path.relpath(output_file, settings.MEDIA_ROOT)
            job.output_file = relative_output_path
            job.mark_completed()

            return JsonResponse(
                {
                    "success": True,
                    "job_id": job.id,
                    "message": f'Successfully generated {len(qa_data.get("questions", []))} questions',
                    "qa_count": len(qa_data.get("questions", [])),
                }
            )

        except Exception as e:
            logger.error(f"Error processing document for job {job.id}: {e}")
            job.mark_failed(str(e))
            return JsonResponse(
                {"success": False, "error": f"Processing failed: {str(e)}"}, status=500
            )

    except Exception as e:
        logger.error(f"Error in process_document view: {e}")
        return JsonResponse(
            {"success": False, "error": "An unexpected error occurred"}, status=500
        )


@login_required
@require_http_methods(["POST"])
@csrf_exempt
def process_text(request):
    """
    Process raw text and generate Q&A pairs.
    """
    try:
        data = json.loads(request.body)

        text = data.get("text", "").strip()
        num_questions = data.get("num_questions")
        language = data.get("language", "auto")
        question_type = data.get("question_type", "MULTIPLECHOICE")

        if not text:
            return JsonResponse(
                {"success": False, "error": "No text provided"}, status=400
            )

        # Convert num_questions to int if provided
        if num_questions:
            try:
                num_questions = int(num_questions)
                if num_questions <= 0:
                    raise ValueError("Number of questions must be positive")
            except ValueError:
                return JsonResponse(
                    {"success": False, "error": "Invalid number of questions"},
                    status=400,
                )

        # Create processing job
        job = ProcessingJob.objects.create(
            user=request.user,
            document_name="Raw Text Input",
            language=language,
            num_questions=num_questions,
            question_type=question_type,
            status="processing",
            document_type="text",
        )

        try:
            # Initialize processor
            from .brain_engine.processor import DocumentProcessor

            processor = DocumentProcessor(language=language)

            # Process text
            output_file = processor.process_text(
                text, num_questions=num_questions, source_name=f"text_input_{job.id}"
            )

            # Load the generated Q&A pairs
            with open(output_file, "r", encoding="utf-8") as f:
                qa_data = json.load(f)

            # Save Q&A pairs to database
            for qa_item in qa_data.get("questions", []):
                question_answer = QuestionAnswer.objects.create(
                    job=job,
                    question=qa_item.get("question", ""),
                    answer=qa_item.get("answer", ""),
                    question_type=question_type,
                    options=qa_item.get("options", []),
                    correct_option=qa_item.get("correct_option", ""),
                    confidence_score=qa_item.get("confidence_score"),
                )

            # Save output file path
            relative_output_path = os.path.relpath(output_file, settings.MEDIA_ROOT)
            job.output_file = relative_output_path
            job.mark_completed()

            return JsonResponse(
                {
                    "success": True,
                    "job_id": job.id,
                    "message": f'Successfully generated {len(qa_data.get("questions", []))} questions',
                    "qa_count": len(qa_data.get("questions", [])),
                }
            )

        except Exception as e:
            logger.error(f"Error processing text for job {job.id}: {e}")
            job.mark_failed(str(e))
            return JsonResponse(
                {"success": False, "error": f"Processing failed: {str(e)}"}, status=500
            )

    except json.JSONDecodeError:
        return JsonResponse(
            {"success": False, "error": "Invalid JSON data"}, status=400
        )
    except Exception as e:
        logger.error(f"Error in process_text view: {e}")
        return JsonResponse(
            {"success": False, "error": "An unexpected error occurred"}, status=500
        )


@login_required
def get_job_status(request, job_id):
    """
    Get the status of a processing job.
    """
    try:
        job = get_object_or_404(ProcessingJob, id=job_id, user=request.user)

        response_data = {
<<<<<<< HEAD
            'success': True,
            'job_id': job.id,
            'status': job.status,
            'progress': job.progress,
            'document_name': job.document_name,
            'created_at': job.created_at.isoformat(),
            'updated_at': job.updated_at.isoformat(),
=======
            "job_id": job.id,
            "status": job.status,
            "document_name": job.document_name,
            "created_at": job.created_at.isoformat(),
            "updated_at": job.updated_at.isoformat(),
>>>>>>> 8f89fa08
        }

        if job.completed_at:
            response_data["completed_at"] = job.completed_at.isoformat()

        if job.status == "failed":
            response_data["error_message"] = job.error_message

        if job.status == "completed":
            qa_pairs = job.get_qa_pairs()
            response_data["qa_count"] = qa_pairs.count()
            response_data["questions"] = [qa.to_dict() for qa in qa_pairs]

        return JsonResponse(response_data)

    except Exception as e:
        logger.error(f"Error getting job status for job {job_id}: {e}")
        return JsonResponse(
            {"success": False, "error": "An unexpected error occurred"}, status=500
        )


@login_required
def get_job_results(request, job_id):
    """
    Get the Q&A results for a completed job.
    """
    try:
        job = get_object_or_404(ProcessingJob, id=job_id, user=request.user)

        if job.status != "completed":
            return JsonResponse(
                {"success": False, "error": "Job is not completed yet"}, status=400
            )

        qa_pairs = job.get_qa_pairs()

        return JsonResponse(
            {
                "success": True,
                "job_id": job.id,
                "document_name": job.document_name,
                "qa_count": qa_pairs.count(),
                "questions": [qa.to_dict() for qa in qa_pairs],
                "generated_at": (
                    job.completed_at.isoformat() if job.completed_at else None
                ),
            }
        )

    except Exception as e:
        logger.error(f"Error getting job results for job {job_id}: {e}")
        return JsonResponse(
            {"success": False, "error": "An unexpected error occurred"}, status=500
        )


@login_required
def download_results(request, job_id):
    """
    Download Q&A results as JSON file.
    """
    try:
        from django.http import HttpResponse

        job = get_object_or_404(ProcessingJob, id=job_id, user=request.user)

        if job.status != "completed":
            return JsonResponse(
                {"success": False, "error": "Job is not completed yet"}, status=400
            )

        qa_pairs = job.get_qa_pairs()

        # Prepare data for download
        download_data = {
            "source_document": job.document_name,
            "generated_at": job.completed_at.isoformat() if job.completed_at else None,
            "language": job.language,
            "question_type": job.question_type,
            "total_questions": qa_pairs.count(),
            "questions": [qa.to_dict() for qa in qa_pairs],
        }

        # Create response
        response = HttpResponse(
            json.dumps(download_data, ensure_ascii=False, indent=2),
            content_type="application/json",
        )
        response["Content-Disposition"] = (
            f'attachment; filename="{job.document_name}_qa_results.json"'
        )

        return response

    except Exception as e:
        logger.error(f"Error downloading results for job {job_id}: {e}")
        return JsonResponse(
            {"success": False, "error": "An unexpected error occurred"}, status=500
        )


@login_required
def list_jobs(request):
    """
    List all processing jobs for the current user.
    """
    try:
        jobs = ProcessingJob.objects.filter(user=request.user).order_by("-created_at")

        jobs_data = []
        for job in jobs:
            job_data = {
                "id": job.id,
                "document_name": job.document_name,
                "status": job.status,
                "language": job.language,
                "question_type": job.question_type,
                "created_at": job.created_at.isoformat(),
                "updated_at": job.updated_at.isoformat(),
            }

            if job.completed_at:
                job_data["completed_at"] = job.completed_at.isoformat()

            if job.status == "completed":
                job_data["qa_count"] = job.get_qa_pairs().count()

            if job.status == "failed":
                job_data["error_message"] = job.error_message

            jobs_data.append(job_data)

        return JsonResponse({"success": True, "jobs": jobs_data})

    except Exception as e:
        logger.error(f"Error listing jobs: {e}")
        return JsonResponse(
            {"success": False, "error": "An unexpected error occurred"}, status=500
        )


# Development/Testing endpoints
@login_required
def dev_test_processing(request):
    """
    Development endpoint for quick testing (JSON response)
    Usage: GET /api/brain/dev/test/?file=path/to/file.pdf&questions=5
    """
    if not request.user.is_staff:
        return JsonResponse({"error": "Admin access required"}, status=403)

    file_path = request.GET.get("file")
    num_questions = request.GET.get("questions", 5)
    language = request.GET.get("language", "auto")
    question_type = request.GET.get("type", "MULTIPLECHOICE")

    if not file_path:
        return JsonResponse({"error": "file parameter required"}, status=400)

    try:
        from .brain_engine.processor import DocumentProcessor
        import tempfile
        import json

        # Create a temporary job for testing
        job = ProcessingJob.objects.create(
            user=request.user,
            document_name=f"dev_test_{file_path.split('/')[-1]}",
            language=language,
            num_questions=int(num_questions),
            question_type=question_type,
            status="processing",
        )

        # Process the document
        processor = DocumentProcessor(language=language)
        output_file = processor.process(file_path, num_questions=int(num_questions))

        # Load and return results
        with open(output_file, "r", encoding="utf-8") as f:
            qa_data = json.load(f)

        job.mark_completed()

        return JsonResponse(
            {
                "success": True,
                "job_id": job.id,
                "file_processed": file_path,
                "questions_generated": len(qa_data.get("questions", [])),
                "results": qa_data,
            }
        )

    except Exception as e:
        if "job" in locals():
            job.mark_failed(str(e))
        return JsonResponse({"success": False, "error": str(e)}, status=500)


@login_required
def dev_list_jobs(request):
    """
    Development endpoint to list jobs as JSON
    Usage: GET /api/brain/dev/jobs/
    """
    if not request.user.is_staff:
        return JsonResponse({"error": "Admin access required"}, status=403)

    jobs = ProcessingJob.objects.all().order_by("-created_at")[:20]  # Last 20 jobs

    jobs_data = []
    for job in jobs:
        job_data = {
            "id": job.id,
            "document_name": job.document_name,
            "status": job.status,
            "language": job.language,
            "question_type": job.question_type,
            "created_at": job.created_at.isoformat(),
            "questions_count": (
                job.get_qa_pairs().count() if job.status == "completed" else 0
            ),
        }

        if job.status == "failed":
            job_data["error"] = job.error_message

        jobs_data.append(job_data)

    return JsonResponse({"success": True, "jobs": jobs_data, "total": jobs.count()})


@login_required
@require_http_methods(["DELETE"])
def delete_job(request, job_id):
    """
    Delete a processing job and its associated data
    """
    try:
        job = get_object_or_404(ProcessingJob, id=job_id, user=request.user)

        # Store job info for response
        job_name = job.document_name

        # Delete associated files
        if job.document_file:
            try:
                job.document_file.delete(save=False)
            except Exception as e:
                logger.warning(f"Failed to delete document file for job {job_id}: {e}")

        if job.extracted_text_file:
            try:
                job.extracted_text_file.delete(save=False)
            except Exception as e:
                logger.warning(
                    f"Failed to delete extracted text file for job {job_id}: {e}"
                )

        if job.output_file:
            try:
                job.output_file.delete(save=False)
            except Exception as e:
                logger.warning(f"Failed to delete output file for job {job_id}: {e}")

        # Delete Q&A pairs (will be deleted automatically due to foreign key cascade)
        qa_count = job.get_qa_pairs().count()

        # Delete the job
        job.delete()

        logger.info(f"Deleted job {job_id} ({job_name}) with {qa_count} Q&A pairs")

        return JsonResponse(
            {"success": True, "message": f'Quiz "{job_name}" deleted successfully'}
        )

    except ProcessingJob.DoesNotExist:
        return JsonResponse({"success": False, "error": "Quiz not found"}, status=404)

    except Exception as e:
        logger.error(f"Error deleting job {job_id}: {e}")
        return JsonResponse(
            {"success": False, "error": "Failed to delete quiz"}, status=500
        )<|MERGE_RESOLUTION|>--- conflicted
+++ resolved
@@ -264,7 +264,6 @@
         job = get_object_or_404(ProcessingJob, id=job_id, user=request.user)
 
         response_data = {
-<<<<<<< HEAD
             'success': True,
             'job_id': job.id,
             'status': job.status,
@@ -272,13 +271,6 @@
             'document_name': job.document_name,
             'created_at': job.created_at.isoformat(),
             'updated_at': job.updated_at.isoformat(),
-=======
-            "job_id": job.id,
-            "status": job.status,
-            "document_name": job.document_name,
-            "created_at": job.created_at.isoformat(),
-            "updated_at": job.updated_at.isoformat(),
->>>>>>> 8f89fa08
         }
 
         if job.completed_at:
