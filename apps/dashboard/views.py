--- conflicted
+++ resolved
@@ -327,8 +327,6 @@
         # Update job with file path
         job.document_file = saved_path
         job.save()
-
-<<<<<<< HEAD
         # Start processing in a background thread
         threading.Thread(
             target=_process_job_async,
@@ -341,108 +339,6 @@
             'job_id': job.id,
             'message': 'Processing started'
         })
-=======
-        # Start processing in background (for now, we'll process immediately)
-        try:
-            job.status = "processing"
-            job.save()
-
-            # Get full file path for processing
-            full_file_path = default_storage.path(saved_path)
-
-            # Import document detector and detect metadata first
-            from apps.brain.brain_engine.utils.document_detector import (
-                detect_document_type,
-            )
-
-            document_metadata = detect_document_type(full_file_path)
-
-            # Store detection metadata in job
-            job.processing_metadata = document_metadata
-            job.document_type = document_metadata.get("doc_type", "unknown")
-            job.is_question_paper = document_metadata.get("is_question_paper", False)
-            job.save()
-
-            # Import and use brain processor
-            from apps.brain.brain_engine.processor import DocumentProcessor
-
-            processor = DocumentProcessor(language=language)
-
-            # Process document
-            output_file = processor.process(full_file_path, num_questions=num_questions)
-
-            # Load results and save to database
-            import json
-
-            with open(output_file, "r", encoding="utf-8") as f:
-                qa_data = json.load(f)
-
-            # Save Q&A pairs to database
-            from apps.brain.models import QuestionAnswer
-
-            for qa_item in qa_data.get("questions", []):
-                QuestionAnswer.objects.create(
-                    job=job,
-                    question=qa_item.get("question", ""),
-                    answer=qa_item.get("answer", ""),
-                    question_type=question_type,
-                    options=qa_item.get("options", []),
-                    correct_option=qa_item.get("correct_option", ""),
-                    confidence_score=qa_item.get("confidence_score"),
-                    source_text=qa_item.get("source_text", ""),
-                )
-
-            # Save output file path
-            output_filename = f"brain/qa_outputs/{job.id}_results.json"
-            with open(
-                default_storage.path(output_filename), "w", encoding="utf-8"
-            ) as f:
-                json.dump(qa_data, f, ensure_ascii=False, indent=2)
-            job.output_file = output_filename
-
-            # Mark job as completed
-            job.mark_completed()
-
-            # Prepare form settings and detected values for response
-            form_settings = {
-                "selected_language": language,
-                "selected_question_type": question_type,
-                "selected_num_questions": num_questions,
-            }
-
-            detected_values = {
-                "detected_language": document_metadata.get("language", "unknown"),
-                "detected_document_type": document_metadata.get("doc_type", "unknown"),
-                "detected_is_question_paper": document_metadata.get(
-                    "is_question_paper", False
-                ),
-                "detected_pdf_type": document_metadata.get("pdf_type"),
-                "file_size": document_metadata.get("file_size"),
-                "file_extension": document_metadata.get("extension"),
-            }
-
-            return JsonResponse(
-                {
-                    "success": True,
-                    "job_id": job.id,
-                    "message": "Document processed successfully",
-                    "questions_generated": len(qa_data.get("questions", [])),
-                    "form_settings": form_settings,
-                    "detected_values": detected_values,
-                }
-            )
-
-        except Exception as processing_error:
-            # Mark job as failed
-            job.mark_failed(str(processing_error))
-            return JsonResponse(
-                {
-                    "success": False,
-                    "error": f"Processing failed: {str(processing_error)}",
-                },
-                status=500,
-            )
->>>>>>> 8f89fa08
 
     except Exception as e:
         return JsonResponse(
