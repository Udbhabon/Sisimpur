--- conflicted
+++ resolved
@@ -117,7 +117,6 @@
         return JsonResponse({"success": False, "error": "Invalid JSON"}, status=400)
     except Exception as e:
         print("Shomossa Ekhane 1")
-<<<<<<< HEAD
         return JsonResponse({'success': False, 'error': str(e)}, status=500)
     
 
@@ -151,7 +150,4 @@
         except RequestException as e:
             return JsonResponse({'error': 'Request failed', 'details': str(e)}, status=500)
 
-    return JsonResponse({'error': 'Invalid request method'}, status=405)
-=======
-        return JsonResponse({"success": False, "error": str(e)}, status=500)
->>>>>>> 37838346
+    return JsonResponse({'error': 'Invalid request method'}, status=405)