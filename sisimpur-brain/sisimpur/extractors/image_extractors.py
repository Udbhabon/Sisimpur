import logging
import re
import numpy as np
import cv2
from PIL import Image
import easyocr

from .base import BaseExtractor
from ..utils.api_utils import api
from ..config import DEFAULT_GEMINI_MODEL
from ..utils.ocr_utils import ocr_with_fallback

logger = logging.getLogger("sisimpur.extractors.image")


class ImageExtractor(BaseExtractor):

    def __init__(self, *args, **kwargs):
        super().__init__(*args, **kwargs)
        lang_map = {
<<<<<<< HEAD
            "ben": "bn",
            "eng": "en",
=======
            "ben": "bn",  # Bengali
            "eng": "en",  # English
            # add more if needed
>>>>>>> 11940888
        }
        langs = [lang_map.get(self.language, self.language)]
        self.reader = easyocr.Reader(langs, gpu=False)

    def extract(self, file_path: str) -> str:
        try:
            img = cv2.imread(file_path)
            img = self._deskew_image(img)
            text = self._extract_with_layout_ocr(img)
            self.save_to_temp(text, file_path)
            return text
        except Exception as e:
            logger.error(f"Error extracting text from image: {e}")
            raise

<<<<<<< HEAD
    def _deskew_image(self, img):
        gray = cv2.cvtColor(img, cv2.COLOR_BGR2GRAY)
        edges = cv2.Canny(gray, 50, 150, apertureSize=3)
        lines = cv2.HoughLines(edges, 1, np.pi/180, 200)
        if lines is not None:
            angles = []
            for rho, theta in lines[:,0]:
                angle = (theta * 180 / np.pi) - 90
                if -45 < angle < 45:
                    angles.append(angle)
            if angles:
                median_angle = np.median(angles)
                (h, w) = img.shape[:2]
                center = (w // 2, h // 2)
                M = cv2.getRotationMatrix2D(center, median_angle, 1.0)
                img = cv2.warpAffine(img, M, (w, h), flags=cv2.INTER_LINEAR, borderMode=cv2.BORDER_REPLICATE)
        return img

    def _preprocess_image(self, img):
        gray = cv2.cvtColor(img, cv2.COLOR_BGR2GRAY)
        binary = cv2.adaptiveThreshold(gray, 255,
                                       cv2.ADAPTIVE_THRESH_GAUSSIAN_C,
                                       cv2.THRESH_BINARY_INV,
                                       15, 10)
        kernel = cv2.getStructuringElement(cv2.MORPH_RECT, (9,9))
        dilated = cv2.dilate(binary, kernel, iterations=2)
        return dilated

    def _get_text_blocks(self, binary_img):
        contours, _ = cv2.findContours(binary_img, cv2.RETR_EXTERNAL, cv2.CHAIN_APPROX_SIMPLE)
        boxes = []
        for cnt in contours:
            x, y, w, h = cv2.boundingRect(cnt)
            if 150 < w < 4000 and 50 < h < 1500:
                boxes.append((x, y, w, h))
        boxes = sorted(boxes, key=lambda b: (b[1], b[0]))
        return boxes

    def _merge_close_boxes(self, boxes, max_v_gap=15, max_h_gap=15):

        if not boxes:
            return []
        merged = []
        current = boxes[0]
        for box in boxes[1:]:
            x1, y1, w1, h1 = current
            x2, y2, w2, h2 = box

            if abs(y2 - (y1 + h1)) <= max_v_gap and abs(x2 - x1) <= max_h_gap:
                new_x = min(x1, x2)
                new_y = min(y1, y2)
                new_w = max(x1 + w1, x2 + w2) - new_x
                new_h = max(y1 + h1, y2 + h2) - new_y
                current = (new_x, new_y, new_w, new_h)
            else:
                merged.append(current)
                current = box
        merged.append(current)
        return merged

    def _extract_with_layout_ocr(self, img):
        binary_img = self._preprocess_image(img)
        boxes = self._get_text_blocks(binary_img)
        boxes = self._merge_close_boxes(boxes)

        results = []
        mcq_pattern = re.compile(r'^(?:[১২৩৪৫৬৭৮৯০]+\.|\d+\.)\s*')  # Bengali/English question numbers
        option_pattern = re.compile(r'^(?:[ক-ঘ]|\([ক-ঘ]\)|[a-dA-D]|\([a-dA-D]\))[\.\)]')  # Option markers

        for (x, y, w, h) in boxes:
            crop_img = img[y:y+h, x:x+w]
            ocr_results = self.reader.readtext(crop_img, detail=1, paragraph=False)

            # Filter out low confidence results
            filtered = [res for res in ocr_results if res[2] > 0.3]

            # Group text by approximate line (using y center of box)
            lines = {}
            for bbox, text, conf in filtered:
                # bbox = 4 points, get center y
                y_center = (bbox[0][1] + bbox[2][1]) / 2
                line_key = int(y_center // 10)  # group every 10 px approx
                lines.setdefault(line_key, []).append((bbox[0][0], text))  # sort by x position later

            # Sort lines by vertical position
            sorted_lines = [lines[k] for k in sorted(lines.keys())]

            text_lines = []
            for line in sorted_lines:
                # Sort words by horizontal position
                line_sorted = sorted(line, key=lambda x: x[0])
                line_text = " ".join([w[1] for w in line_sorted])
                text_lines.append(line_text)

            # Post-process to preserve MCQ formatting
            formatted_lines = []
            for line in text_lines:
                if mcq_pattern.match(line):
                    # New question, add blank line before
                    if formatted_lines:
                        formatted_lines.append("")  
                    formatted_lines.append(line)
                elif option_pattern.match(line):
                    # Indent options
                    formatted_lines.append("    " + line)
                else:
                    # Normal continuation line
                    formatted_lines.append(line)

            block_text = "\n".join(formatted_lines)
            results.append(block_text)

        combined_text = "\n\n".join(results)
        return combined_text
=======
    def _preprocess_image(self, img: Image.Image) -> Image.Image:
        img_cv = cv2.cvtColor(np.array(img), cv2.COLOR_RGB2BGR)
        h, w = img_cv.shape[:2]
        img_cv = cv2.resize(img_cv, (w * 2, h * 2), interpolation=cv2.INTER_CUBIC)
        gray = cv2.cvtColor(img_cv, cv2.COLOR_BGR2GRAY)
        thresh = cv2.adaptiveThreshold(
            gray, 255, cv2.ADAPTIVE_THRESH_GAUSSIAN_C, cv2.THRESH_BINARY, 11, 2
        )
        return Image.fromarray(thresh)

    def _extract_with_easyocr(self, img: Image.Image) -> str:
        """
        Run EasyOCR on the image and join results into a single string.
        """
        arr = np.array(img)
        # detail=0 returns only text, paragraph=True merges lines
        results = self.reader.readtext(arr, detail=0, paragraph=True)
        text = "\n".join(results)
        # optionally save to temp
        self.save_to_temp(text, None)
        return text

    # … keep your _extract_with_gemini and _is_likely_question_paper as before …
>>>>>>> 11940888

    def _extract_with_gemini(self, img: Image.Image) -> str:
        """
        Extract text using Gemini for Bengali content.

        Args:
            img: The image to extract text from

        Returns:
            Extracted text
        """
        # First, try to detect if this is a question paper using a simple heuristic
        # We'll use a small portion of the image to check
        try:
            # Get a small sample of text to check if it's a question paper
<<<<<<< HEAD
            sample_text = ocr_with_fallback(img, language_code='ben')
=======
            sample_text = pytesseract.image_to_string(img, lang="ben")
>>>>>>> 11940888
            is_likely_question_paper = self._is_likely_question_paper(sample_text)
        except Exception:
            is_likely_question_paper = False

        # Use a specialized prompt for question papers
        if is_likely_question_paper:
            prompt = (
                "Extract all text from this question paper image with precise formatting. "
                "This appears to be an exam or question paper. "
                "Carefully preserve: "
                "1. Question numbers (including Bengali digits like ১, ২, ৩) "
                "2. All question text with exact wording "
                "3. Multiple choice options (ক, খ, গ, ঘ or A, B, C, D) "
                "4. Any instructions or headers "
                "Maintain original Bengali script and formatting. "
                "Return only the extracted text, no additional comments or analysis."
            )
        else:
            # Standard prompt for general content
            prompt = (
                "Extract all text from this image. Preserve original formatting and language. "
                "If the text is in Bengali, maintain the Bengali script. "
                "Return only the extracted text, no additional comments."
                "Generate questions from the text"
            )

        try:
            response = api.generate_content(
                [prompt, img], model_name=DEFAULT_GEMINI_MODEL
            )
            return response.text
        except Exception as e:
            logger.error(f"Error using Gemini for OCR: {e}")
            # Fallback to pytesseract
<<<<<<< HEAD
            logger.info("Falling back to OCR Utils")
            return ocr_with_fallback(img, language_code='ben')
=======
            logger.info("Falling back to pytesseract for OCR")
            return pytesseract.image_to_string(img, lang="ben")
>>>>>>> 11940888

    def _is_likely_question_paper(self, text: str) -> bool:
        """
        Quick check if text is likely from a question paper.

        Args:
            text: Sample text from the image

        Returns:
            True if likely a question paper, False otherwise
        """
        # Check for Bengali question numbers
        bengali_numbers = re.findall(r"[১২৩৪৫৬৭৮৯০]+\.", text)

        # Check for Bengali MCQ options
        bengali_options = re.findall(r"[কখগঘ]\.", text)

        # Check for common Bengali question paper terms
        bengali_terms = ["প্রশ্ন", "উত্তর", "পরীক্ষা", "নম্বর"]
        term_matches = sum(1 for term in bengali_terms if term in text)

        # Check for English question numbers and options too
        question_numbers = re.findall(r"\d+\.", text)
        mcq_options = re.findall(r"[A-Da-d]\.", text)

        # If we find multiple question numbers or MCQ options
        return (
            len(bengali_numbers) >= 2
            or len(bengali_options) >= 4
            or term_matches >= 2
            or len(question_numbers) >= 2
            or len(mcq_options) >= 4
        )<|MERGE_RESOLUTION|>--- conflicted
+++ resolved
@@ -18,14 +18,8 @@
     def __init__(self, *args, **kwargs):
         super().__init__(*args, **kwargs)
         lang_map = {
-<<<<<<< HEAD
-            "ben": "bn",
-            "eng": "en",
-=======
             "ben": "bn",  # Bengali
             "eng": "en",  # English
-            # add more if needed
->>>>>>> 11940888
         }
         langs = [lang_map.get(self.language, self.language)]
         self.reader = easyocr.Reader(langs, gpu=False)
@@ -41,7 +35,6 @@
             logger.error(f"Error extracting text from image: {e}")
             raise
 
-<<<<<<< HEAD
     def _deskew_image(self, img):
         gray = cv2.cvtColor(img, cv2.COLOR_BGR2GRAY)
         edges = cv2.Canny(gray, 50, 150, apertureSize=3)
@@ -60,7 +53,7 @@
                 img = cv2.warpAffine(img, M, (w, h), flags=cv2.INTER_LINEAR, borderMode=cv2.BORDER_REPLICATE)
         return img
 
-    def _preprocess_image(self, img):
+    def (self, img):
         gray = cv2.cvtColor(img, cv2.COLOR_BGR2GRAY)
         binary = cv2.adaptiveThreshold(gray, 255,
                                        cv2.ADAPTIVE_THRESH_GAUSSIAN_C,
@@ -156,7 +149,7 @@
 
         combined_text = "\n\n".join(results)
         return combined_text
-=======
+
     def _preprocess_image(self, img: Image.Image) -> Image.Image:
         img_cv = cv2.cvtColor(np.array(img), cv2.COLOR_RGB2BGR)
         h, w = img_cv.shape[:2]
@@ -179,8 +172,6 @@
         self.save_to_temp(text, None)
         return text
 
-    # … keep your _extract_with_gemini and _is_likely_question_paper as before …
->>>>>>> 11940888
 
     def _extract_with_gemini(self, img: Image.Image) -> str:
         """
@@ -196,11 +187,7 @@
         # We'll use a small portion of the image to check
         try:
             # Get a small sample of text to check if it's a question paper
-<<<<<<< HEAD
             sample_text = ocr_with_fallback(img, language_code='ben')
-=======
-            sample_text = pytesseract.image_to_string(img, lang="ben")
->>>>>>> 11940888
             is_likely_question_paper = self._is_likely_question_paper(sample_text)
         except Exception:
             is_likely_question_paper = False
@@ -235,13 +222,8 @@
         except Exception as e:
             logger.error(f"Error using Gemini for OCR: {e}")
             # Fallback to pytesseract
-<<<<<<< HEAD
             logger.info("Falling back to OCR Utils")
             return ocr_with_fallback(img, language_code='ben')
-=======
-            logger.info("Falling back to pytesseract for OCR")
-            return pytesseract.image_to_string(img, lang="ben")
->>>>>>> 11940888
 
     def _is_likely_question_paper(self, text: str) -> bool:
         """
