--- conflicted
+++ resolved
@@ -20,11 +20,6 @@
 from ..utils.ocr_utils import ocr_with_fallback
 
 logger = logging.getLogger("sisimpur.extractors.pdf")
-<<<<<<< HEAD
-=======
-pytesseract.pytesseract.tesseract_cmd = "/usr/bin/tesseract"
-
->>>>>>> 11940888
 
 class TextPDFExtractor(BaseExtractor):
     """Extractor for text-based PDF documents"""
@@ -93,13 +88,7 @@
                 images = convert_from_path(file_path)
                 return self._process_images(images, file_path)
             except Exception as pdf2image_error:
-<<<<<<< HEAD
                 logger.warning(f"pdf2image failed (Poppler may not installed): {pdf2image_error}")
-=======
-                logger.warning(
-                    f"pdf2image failed (Poppler may not be installed): {pdf2image_error}"
-                )
->>>>>>> 11940888
                 logger.info("Falling back to PyMuPDF for image extraction")
                 return self._extract_with_pymupdf(file_path)
         except Exception as e:
@@ -114,11 +103,7 @@
         is_likely_question_paper = False
         if len(images) > 0:
             # Check the first page to see if it's a question paper
-<<<<<<< HEAD
             sample_text = ocr_with_fallback(images[0], language_code='ben+eng')
-=======
-            sample_text = pytesseract.image_to_string(images[0], lang="ben+eng")
->>>>>>> 11940888
             is_likely_question_paper = self._is_likely_question_paper(sample_text)
             if is_likely_question_paper:
                 logger.info("Detected PDF as likely question paper")
@@ -178,11 +163,7 @@
                 img = Image.open(io.BytesIO(pix.tobytes("png")))
 
                 # Check if it's a question paper
-<<<<<<< HEAD
                 sample_text = ocr_with_fallback(img, language_code='ben+eng')
-=======
-                sample_text = pytesseract.image_to_string(img, lang="ben+eng")
->>>>>>> 11940888
                 is_likely_question_paper = self._is_likely_question_paper(sample_text)
 
                 if is_likely_question_paper:
@@ -332,11 +313,7 @@
         if not is_question_paper:
             try:
                 # Get a small sample of text to check if it's a question paper
-<<<<<<< HEAD
                 sample_text = ocr_with_fallback(img, language_code='ben+eng')
-=======
-                sample_text = pytesseract.image_to_string(img, lang="ben+eng")
->>>>>>> 11940888
                 is_question_paper = self._is_likely_question_paper(sample_text)
             except Exception:
                 is_question_paper = False
@@ -370,13 +347,8 @@
         except Exception as e:
             logger.error(f"Error using Gemini for OCR: {e}")
             # Fallback to pytesseract
-<<<<<<< HEAD
             logger.info("Falling back to EasyOCR for OCR")
             return ocr_with_fallback(img, language_code='ben')
-=======
-            logger.info("Falling back to pytesseract for OCR")
-            return pytesseract.image_to_string(img, lang="ben")
->>>>>>> 11940888
 
     def _is_likely_question_paper(self, text: str) -> bool:
         """
