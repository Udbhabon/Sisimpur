"""
Main document processor for Sisimpur Brain.

This module provides the main document processing pipeline.
"""

# Need Fine tuning here
import logging
from typing import Dict, Any, Optional

from .utils.document_detector import detect_document_type
from .utils.file_utils import save_qa_pairs
from .extractors import TextPDFExtractor, ImagePDFExtractor, ImageExtractor
from .extractors.base import BaseExtractor
from .extractors.direct_pdf_processor import DirectPDFProcessor
from .generators.qa_generator import QAGenerator
from .generators.question_paper_processor import QuestionPaperProcessor
from .utils.extractor_factory import get_extractor
from .utils.file_utils import save_qa_pairs

logger = logging.getLogger("sisimpur.processor")


class DocumentProcessor:
    """Main document processing pipeline"""

    def process(self, file_path: str, num_questions: Optional[int] = None) -> str:
        """
        Process document and generate Q&A pairs.

        Args:
            file_path: Path to the document
            num_questions: Number of Q&A pairs to generate. If None, will generate
                           the maximum number of high-quality questions possible.

        Returns:
            Path to the generated JSON file
        """

        try:
            # Step 1: Detect document type
            logger.info(f"Detecting document type for: {file_path}")
            metadata = detect_document_type(file_path)

            # Step 2: Extract text
            logger.info(f"Extracting text from document: {file_path}")
            extractor = get_extractor(metadata)
            extracted_text = extractor.extract(file_path)

            language = metadata.get("language", "english")
            is_question_paper = metadata.get("is_question_paper", False)
            doc_type = metadata.get("doc_type")

<<<<<<< HEAD
            # Step 3: Choose processing strategy
            if doc_type == "pdf" and language == "bengali" and is_question_paper:
                # Direct PDF processing for Bengali question papers
                logger.info("Bengali question paper in PDF format detected - using direct PDF processing")
                direct_processor = DirectPDFProcessor(language=language, is_question_paper=True)
                qa_pairs = direct_processor.process(file_path, max_questions=num_questions)
                logger.info(f"Directly extracted {len(qa_pairs)} questions from PDF question paper")
=======
            if (
                metadata.get("doc_type") == "pdf"
                and language == "bengali"
                and is_question_paper
            ):

                # Use direct PDF processing for Bengali question papers in PDF format
                logger.info(
                    "Bengali question paper in PDF format detected - using direct PDF processing"
                )
                direct_processor = DirectPDFProcessor(
                    language=language, is_question_paper=True
                )
                qa_pairs = direct_processor.process(
                    file_path, max_questions=num_questions
                )
                logger.info(
                    f"Directly extracted {len(qa_pairs)} questions from PDF question paper"
                )
>>>>>>> 11940888

            elif doc_type == "image" and is_question_paper:
                # Fallback for images misclassified as question papers
                logger.warning("Detected image marked as question paper: falling back to standard QA generator")
                qa_generator = QAGenerator(language=language)
                if num_questions is None:
                    qa_pairs = qa_generator.generate_optimal(extracted_text)
                else:
                    qa_pairs = qa_generator.generate(extracted_text, num_questions)
                logger.info(f"Extracted {len(qa_pairs)} questions from image content")

            else:
<<<<<<< HEAD
                if is_question_paper:
                    # Specialized processor for genuine question papers
                    logger.info("Document detected as a question paper, using specialized processor")
=======
                logger.info(f"Extracting text from document: {file_path}")

                # here double object is being called
                # extractor = self._get_extractor(metadata)
                # extracted_text = extractor.extract(file_path)
                # Standard processing pipeline for other documents
                # Step 2: Extract text based on document type
                if is_question_paper:
                    logger.info(
                        "Document detected as a question paper, using specialized processor"
                    )
>>>>>>> 11940888
                    processor = QuestionPaperProcessor(language=language)
                    qa_pairs = processor.process(
                        extracted_text, max_questions=num_questions
                    )
                    logger.info(
                        f"Extracted {len(qa_pairs)} questions from question paper"
                    )
                else:
                    # Standard QA generation
                    logger.info("Using standard QA generator")
                    qa_generator = QAGenerator(language=language)
                    if num_questions is None:
<<<<<<< HEAD
=======
                        logger.info(
                            "Auto-determining optimal number of questions to generate"
                        )
>>>>>>> 11940888
                        qa_pairs = qa_generator.generate_optimal(extracted_text)
                    else:
                        qa_pairs = qa_generator.generate(extracted_text, num_questions)

            # Step 4: Save Q&A pairs to JSON
            output_file = save_qa_pairs(qa_pairs, file_path)
            logger.info(f"Q&A pairs saved to {output_file}")
            return output_file

        except Exception as e:
            logger.error(f"Error processing document: {e}")
            raise

    def _get_extractor(self, metadata: Dict[str, Any]) -> BaseExtractor:
        """
        Get appropriate extractor based on document metadata.

        Args:
            metadata: Document metadata

        Returns:
            Appropriate extractor instance
        """
        doc_type = metadata.get("doc_type")

        if doc_type == "pdf":
            pdf_type = metadata.get("pdf_type")
            if pdf_type == "text_based":
                logging.getLogger("sisimpur.processor").info("Using TextPDFExtractor")
                return TextPDFExtractor()
            else:  # image_based or unknown
                language = metadata.get("language", "eng")
                lang_code = "ben" if language == "bengali" else "eng"
                logging.getLogger("sisimpur.processor").info(
                    f"Using ImagePDFExtractor with language: {lang_code}"
                )
                return ImagePDFExtractor(language=lang_code)

        elif doc_type == "image":
            language = metadata.get("language", "eng")
            lang_code = "ben" if language == "bengali" else "eng"
            logging.getLogger("sisimpur.processor").info(
                f"Using ImageExtractor with language: {lang_code}"
            )
            return ImageExtractor(language=lang_code)

        else:
            raise ValueError(f"Unsupported document type: {doc_type}")<|MERGE_RESOLUTION|>--- conflicted
+++ resolved
@@ -51,7 +51,6 @@
             is_question_paper = metadata.get("is_question_paper", False)
             doc_type = metadata.get("doc_type")
 
-<<<<<<< HEAD
             # Step 3: Choose processing strategy
             if doc_type == "pdf" and language == "bengali" and is_question_paper:
                 # Direct PDF processing for Bengali question papers
@@ -59,27 +58,6 @@
                 direct_processor = DirectPDFProcessor(language=language, is_question_paper=True)
                 qa_pairs = direct_processor.process(file_path, max_questions=num_questions)
                 logger.info(f"Directly extracted {len(qa_pairs)} questions from PDF question paper")
-=======
-            if (
-                metadata.get("doc_type") == "pdf"
-                and language == "bengali"
-                and is_question_paper
-            ):
-
-                # Use direct PDF processing for Bengali question papers in PDF format
-                logger.info(
-                    "Bengali question paper in PDF format detected - using direct PDF processing"
-                )
-                direct_processor = DirectPDFProcessor(
-                    language=language, is_question_paper=True
-                )
-                qa_pairs = direct_processor.process(
-                    file_path, max_questions=num_questions
-                )
-                logger.info(
-                    f"Directly extracted {len(qa_pairs)} questions from PDF question paper"
-                )
->>>>>>> 11940888
 
             elif doc_type == "image" and is_question_paper:
                 # Fallback for images misclassified as question papers
@@ -92,23 +70,9 @@
                 logger.info(f"Extracted {len(qa_pairs)} questions from image content")
 
             else:
-<<<<<<< HEAD
                 if is_question_paper:
                     # Specialized processor for genuine question papers
                     logger.info("Document detected as a question paper, using specialized processor")
-=======
-                logger.info(f"Extracting text from document: {file_path}")
-
-                # here double object is being called
-                # extractor = self._get_extractor(metadata)
-                # extracted_text = extractor.extract(file_path)
-                # Standard processing pipeline for other documents
-                # Step 2: Extract text based on document type
-                if is_question_paper:
-                    logger.info(
-                        "Document detected as a question paper, using specialized processor"
-                    )
->>>>>>> 11940888
                     processor = QuestionPaperProcessor(language=language)
                     qa_pairs = processor.process(
                         extracted_text, max_questions=num_questions
@@ -121,12 +85,6 @@
                     logger.info("Using standard QA generator")
                     qa_generator = QAGenerator(language=language)
                     if num_questions is None:
-<<<<<<< HEAD
-=======
-                        logger.info(
-                            "Auto-determining optimal number of questions to generate"
-                        )
->>>>>>> 11940888
                         qa_pairs = qa_generator.generate_optimal(extracted_text)
                     else:
                         qa_pairs = qa_generator.generate(extracted_text, num_questions)
